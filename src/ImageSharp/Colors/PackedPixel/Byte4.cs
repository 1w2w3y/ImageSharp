﻿// <copyright file="Byte4.cs" company="James Jackson-South">
// Copyright (c) James Jackson-South and contributors.
// Licensed under the Apache License, Version 2.0.
// </copyright>

namespace ImageSharp
{
    using System;
    using System.Numerics;
    using System.Runtime.CompilerServices;

    /// <summary>
    /// Packed pixel type containing four 8-bit unsigned integer values, ranging from 0 to 255.
    /// </summary>
    public struct Byte4 : IPackedPixel<uint>, IEquatable<Byte4>
    {
        /// <summary>
        /// Initializes a new instance of the <see cref="Byte4"/> struct.
        /// </summary>
        /// <param name="vector">
        /// A vector containing the initial values for the components of the Byte4 structure.
        /// </param>
        public Byte4(Vector4 vector)
        {
            this.PackedValue = Pack(ref vector);
        }

        /// <summary>
        /// Initializes a new instance of the <see cref="Byte4"/> struct.
        /// </summary>
        /// <param name="x">The x-component</param>
        /// <param name="y">The y-component</param>
        /// <param name="z">The z-component</param>
        /// <param name="w">The w-component</param>
        public Byte4(float x, float y, float z, float w)
        {
            Vector4 vector = new Vector4(x, y, z, w);
            this.PackedValue = Pack(ref vector);
        }

        /// <inheritdoc />
        public uint PackedValue { get; set; }

        /// <summary>
        /// Compares two <see cref="Byte4"/> objects for equality.
        /// </summary>
        /// <param name="left">The <see cref="Byte4"/> on the left side of the operand.</param>
        /// <param name="right">The <see cref="Byte4"/> on the right side of the operand.</param>
        /// <returns>
        /// True if the <paramref name="left"/> parameter is equal to the <paramref name="right"/> parameter; otherwise, false.
        /// </returns>
        [MethodImpl(MethodImplOptions.AggressiveInlining)]
        public static bool operator ==(Byte4 left, Byte4 right)
        {
            return left.PackedValue == right.PackedValue;
        }

        /// <summary>
        /// Compares two <see cref="Byte4"/> objects for equality.
        /// </summary>
        /// <param name="left">The <see cref="Byte4"/> on the left side of the operand.</param>
        /// <param name="right">The <see cref="Byte4"/> on the right side of the operand.</param>
        /// <returns>
        /// True if the <paramref name="left"/> parameter is not equal to the <paramref name="right"/> parameter; otherwise, false.
        /// </returns>
        [MethodImpl(MethodImplOptions.AggressiveInlining)]
        public static bool operator !=(Byte4 left, Byte4 right)
        {
            return left.PackedValue != right.PackedValue;
        }

<<<<<<< HEAD
        /// <summary>
        /// Sets the packed representation from a Vector4.
        /// </summary>
        /// <param name="vector">The vector to create the packed representation from.</param>
        [MethodImpl(MethodImplOptions.AggressiveInlining)]
=======
        /// <inheritdoc />
>>>>>>> 3b66fe30
        public void PackFromVector4(Vector4 vector)
        {
            this.PackedValue = Pack(ref vector);
        }

<<<<<<< HEAD
        /// <summary>
        /// Expands the packed representation into a Vector4.
        /// </summary>
        /// <returns>The expanded vector.</returns>
=======
        /// <inheritdoc />
>>>>>>> 3b66fe30
        [MethodImpl(MethodImplOptions.AggressiveInlining)]
        public Vector4 ToVector4()
        {
            return new Vector4(
                this.PackedValue & 0xFF,
                (this.PackedValue >> 0x8) & 0xFF,
                (this.PackedValue >> 0x10) & 0xFF,
                (this.PackedValue >> 0x18) & 0xFF);
        }

        /// <inheritdoc />
        [MethodImpl(MethodImplOptions.AggressiveInlining)]
        public void PackFromBytes(byte x, byte y, byte z, byte w)
        {
            this.PackFromVector4(new Vector4(x, y, z, w));
        }

        /// <inheritdoc />
        [MethodImpl(MethodImplOptions.AggressiveInlining)]
        public void ToXyzBytes(byte[] bytes, int startIndex)
        {
            Vector4 vector = this.ToVector4();
            bytes[startIndex] = (byte)vector.X;
            bytes[startIndex + 1] = (byte)vector.Y;
            bytes[startIndex + 2] = (byte)vector.Z;
        }

        /// <inheritdoc />
        [MethodImpl(MethodImplOptions.AggressiveInlining)]
        public void ToXyzwBytes(byte[] bytes, int startIndex)
        {
            Vector4 vector = this.ToVector4();
            bytes[startIndex] = (byte)vector.X;
            bytes[startIndex + 1] = (byte)vector.Y;
            bytes[startIndex + 2] = (byte)vector.Z;
            bytes[startIndex + 3] = (byte)vector.W;
        }

        /// <inheritdoc />
        [MethodImpl(MethodImplOptions.AggressiveInlining)]
        public void ToZyxBytes(byte[] bytes, int startIndex)
        {
            Vector4 vector = this.ToVector4();
            bytes[startIndex] = (byte)vector.Z;
            bytes[startIndex + 1] = (byte)vector.Y;
            bytes[startIndex + 2] = (byte)vector.X;
        }

        /// <inheritdoc />
        [MethodImpl(MethodImplOptions.AggressiveInlining)]
        public void ToZyxwBytes(byte[] bytes, int startIndex)
        {
            Vector4 vector = this.ToVector4();
            bytes[startIndex] = (byte)vector.Z;
            bytes[startIndex + 1] = (byte)vector.Y;
            bytes[startIndex + 2] = (byte)vector.X;
            bytes[startIndex + 3] = (byte)vector.W;
        }

        /// <inheritdoc />
        public override bool Equals(object obj)
        {
            return (obj is Byte4) && this.Equals((Byte4)obj);
        }

        /// <inheritdoc />
        [MethodImpl(MethodImplOptions.AggressiveInlining)]
        public bool Equals(Byte4 other)
        {
            return this == other;
        }

        /// <inheritdoc />
        [MethodImpl(MethodImplOptions.AggressiveInlining)]
        public override int GetHashCode()
        {
            return this.PackedValue.GetHashCode();
        }

        /// <summary>
        /// Returns a string representation of the current instance.
        /// </summary>
        /// <returns>String that represents the object.</returns>
        public override string ToString()
        {
            return this.PackedValue.ToString("x8");
        }

        /// <summary>
        /// Packs a vector into a uint.
        /// </summary>
        /// <param name="vector">The vector containing the values to pack.</param>
        /// <returns>The <see cref="uint"/> containing the packed values.</returns>
        [MethodImpl(MethodImplOptions.AggressiveInlining)]
        private static uint Pack(ref Vector4 vector)
        {
            const float Max = 255F;
            const float Min = 0F;

            // Clamp the value between min and max values
            // TODO: Use Vector4.Clamp() here!
            uint byte4 = (uint)Math.Round(vector.X.Clamp(Min, Max)) & 0xFF;
            uint byte3 = ((uint)Math.Round(vector.Y.Clamp(Min, Max)) & 0xFF) << 0x8;
            uint byte2 = ((uint)Math.Round(vector.Z.Clamp(Min, Max)) & 0xFF) << 0x10;
            uint byte1 = ((uint)Math.Round(vector.W.Clamp(Min, Max)) & 0xFF) << 0x18;

            return byte4 | byte3 | byte2 | byte1;
        }
    }
}<|MERGE_RESOLUTION|>--- conflicted
+++ resolved
@@ -69,28 +69,14 @@
             return left.PackedValue != right.PackedValue;
         }
 
-<<<<<<< HEAD
-        /// <summary>
-        /// Sets the packed representation from a Vector4.
-        /// </summary>
-        /// <param name="vector">The vector to create the packed representation from.</param>
+        /// <inheritdoc />
         [MethodImpl(MethodImplOptions.AggressiveInlining)]
-=======
-        /// <inheritdoc />
->>>>>>> 3b66fe30
         public void PackFromVector4(Vector4 vector)
         {
             this.PackedValue = Pack(ref vector);
         }
 
-<<<<<<< HEAD
-        /// <summary>
-        /// Expands the packed representation into a Vector4.
-        /// </summary>
-        /// <returns>The expanded vector.</returns>
-=======
         /// <inheritdoc />
->>>>>>> 3b66fe30
         [MethodImpl(MethodImplOptions.AggressiveInlining)]
         public Vector4 ToVector4()
         {
