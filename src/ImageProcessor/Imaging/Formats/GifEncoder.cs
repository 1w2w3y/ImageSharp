--- conflicted
+++ resolved
@@ -298,22 +298,6 @@
             this.WriteByte(0); // Pixel aspect ratio
             this.WriteColorTable(sourceGif);
 
-<<<<<<< HEAD
-            // The different browsers interpret the spec differently when adding a loop.
-            // If the loop count is one IE and FF &lt; 3 (incorrectly) loop an extra number of times.
-            // Removing the Netscape header should fix this.
-            if (count > -1 && count != 1)
-            {
-                // Application Extension Header
-                this.WriteShort(ApplicationExtensionBlockIdentifier);
-                this.WriteByte(ApplicationBlockSize);
-                this.WriteString(ApplicationIdentification);
-                this.WriteByte(3); // Application block length
-                this.WriteByte(1);
-                this.WriteShort(count); // Repeat count for images.
-                this.WriteByte(0); // Terminator
-            }
-=======
             // Application Extension Header
             this.WriteShort(ApplicationExtensionBlockIdentifier);
             this.WriteByte(ApplicationBlockSize);
@@ -322,7 +306,6 @@
             this.WriteByte(1);
             this.WriteShort(count); // Repeat count for images.
             this.WriteByte(0); // Terminator
->>>>>>> 3f862bda
         }
 
         /// <summary>
