--- conflicted
+++ resolved
@@ -3,14 +3,7 @@
 // Licensed under the Apache License, Version 2.0.
 // </copyright>
 
-<<<<<<< HEAD
 namespace ImageProcessorCore.Processors
-=======
-using System;
-using System.Linq;
-
-namespace ImageProcessorCore
->>>>>>> 3ab4c931
 {
     using System.Numerics;
     using System.Threading.Tasks;
@@ -20,58 +13,18 @@
     /// </summary>
     public class SkewProcessor : ImageSampler
     {
-        /// <summary>
-        /// The image used for storing the first pass pixels.
-        /// </summary>
-     //   private Image firstPass;
-
-        /// <summary>
-        /// The angle of rotation along the x-axis.
-        /// </summary>
-        private float angleX;
-
-        /// <summary>
-        /// The angle of rotation along the y-axis.
-        /// </summary>
-        private float angleY;
-
         /// <inheritdoc/>
         public override int Parallelism { get; set; } = 1;
 
         /// <summary>
         /// Gets or sets the angle of rotation along the x-axis in degrees.
         /// </summary>
-        public float AngleX
-        {
-            get
-            {
-                return this.angleX;
-            }
-
-            set
-            {
-
-                this.angleX = value;
-            }
-        }
+        public float AngleX { get; set; }
 
         /// <summary>
         /// Gets or sets the angle of rotation along the y-axis in degrees.
         /// </summary>
-        public float AngleY
-        {
-            get
-            {
-                return this.angleY;
-            }
-
-            set
-            {
-
-
-                this.angleY = value;
-            }
-        }
+        public float AngleY { get; set; }
 
         /// <summary>
         /// Gets or sets the center point.
@@ -88,12 +41,12 @@
         {
             if (this.Expand)
             {
-                Point centre = new Point(0, 0);
-                Matrix3x2 skew = Point.CreateSkew(centre, -this.angleX, -angleY);
-                Matrix3x2 invSkew;
-                Matrix3x2.Invert(skew, out invSkew);
-                Rectangle rect = ImageMaths.GetBoundingRectangle(source.Bounds, invSkew);
-                target.SetPixels(rect.Width, rect.Height, new float[rect.Width * rect.Height * 4]);
+                Point centre = this.Center;
+                Matrix3x2 skew = Point.CreateSkew(centre, -this.AngleX, -this.AngleY);
+                Matrix3x2 invertedSkew;
+                Matrix3x2.Invert(skew, out invertedSkew);
+                Rectangle bounds = ImageMaths.GetBoundingRectangle(source.Bounds, invertedSkew);
+                target.SetPixels(bounds.Width, bounds.Height, new float[bounds.Width * bounds.Height * 4]);
             }
         }
 
@@ -103,66 +56,48 @@
             int height = target.Height;
             int startX = 0;
             int endX = target.Width;
-            Point centre = new Point(0, 0);
+            Point centre = this.Center;
 
-            Matrix3x2 invSkew = new Matrix3x2();
-            var skew = Point.CreateSkew(centre, -this.angleX, -this.angleY);
-            Matrix3x2.Invert(skew, out invSkew);
+            Matrix3x2 invertedSkew;
+            Matrix3x2 skew = Point.CreateSkew(centre, -this.AngleX, -this.AngleY);
+            Matrix3x2.Invert(skew, out invertedSkew);
+            Vector2 rightTop = Vector2.Transform(new Vector2(source.Width, 0), invertedSkew);
+            Vector2 leftBottom = Vector2.Transform(new Vector2(0, source.Height), invertedSkew);
 
-            Vector2 rightTop = Vector2.Transform(new Vector2(source.Width, 0), invSkew);
-            Vector2 leftBottom = Vector2.Transform(new Vector2(0, source.Height), invSkew);
-        
+            if (this.AngleX < 0 && this.AngleY > 0)
+            {
+                skew = Point.CreateSkew(new Point((int)-leftBottom.X, (int)leftBottom.Y), -this.AngleX, -this.AngleY);
+            }
 
-            if (angleX < 0 && AngleY > 0)
-                skew = Point.CreateSkew(new Point((int)-leftBottom.X, (int)leftBottom.Y), -this.angleX, -this.angleY);
-            if (angleX > 0 && AngleY < 0)
-                skew = Point.CreateSkew(new Point((int)rightTop.X, (int)-rightTop.Y), -this.angleX, -this.angleY);
-            if (angleX < 0 && AngleY < 0)
-                skew = Point.CreateSkew(new Point(target.Width-1, target.Height-1), -this.angleX, -this.angleY);
+            if (this.AngleX > 0 && this.AngleY < 0)
+            {
+                skew = Point.CreateSkew(new Point((int)rightTop.X, (int)-rightTop.Y), -this.AngleX, -this.AngleY);
+            }
 
-<<<<<<< HEAD
-            // Since we are not working in parallel we use full height and width 
-            // of the first pass image.
-            using (PixelAccessor firstPassPixels = this.firstPass.Lock())
+            if (this.AngleX < 0 && this.AngleY < 0)
+            {
+                skew = Point.CreateSkew(new Point(target.Width - 1, target.Height - 1), -this.AngleX, -this.AngleY);
+            }
+
+            using (PixelAccessor sourcePixels = source.Lock())
             using (PixelAccessor targetPixels = target.Lock())
             {
                 Parallel.For(
                     0,
                     height,
                     y =>
+                    {
+                        for (int x = startX; x < endX; x++)
                         {
-                            for (int x = startX; x < endX; x++)
+                            Point skewed = Point.Skew(new Point(x, y), skew);
+                            if (source.Bounds.Contains(skewed.X, skewed.Y))
                             {
-                                // Skew at the centre point
-                                Point skewed = Point.Skew(new Point(x, y), skew);
-                                if (this.firstPass.Bounds.Contains(skewed.X, skewed.Y))
-                                {
-                                    targetPixels[x, y] = firstPassPixels[skewed.X, skewed.Y];
-                                }
+                                targetPixels[x, y] = sourcePixels[skewed.X, skewed.Y];
                             }
-
-                            this.OnRowProcessed();
-                        });
+                        }
+                        this.OnRowProcessed();
+                    });
             }
         }
-=======
-            Parallel.For(
-                0,
-                height,
-                y =>
-                {
-                    for (int x = startX; x < endX; x++)
-                    {
-                        Point skewed = Point.Skew(new Point(x, y), skew);
-                        if (source.Bounds.Contains(skewed.X, skewed.Y))
-                        {
-                            target[x, y] = source[skewed.X, skewed.Y];
-                        }
-                    }
-                    this.OnRowProcessed();
-                });
-        }
-
->>>>>>> 3ab4c931
     }
 }