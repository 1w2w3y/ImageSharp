﻿// <copyright file="BoxBlurProcessor.cs" company="James Jackson-South">
// Copyright (c) James Jackson-South and contributors.
// Licensed under the Apache License, Version 2.0.
// </copyright>

namespace ImageSharp.Processing.Processors
{
    using System;

    /// <summary>
    /// Applies a Box blur sampler to the image.
    /// </summary>
    /// <typeparam name="TColor">The pixel format.</typeparam>
    public class BoxBlurProcessor<TColor> : ImageProcessor<TColor>
        where TColor : struct, IPixel<TColor>
    {
        /// <summary>
        /// The maximum size of the kernel in either direction.
        /// </summary>
        private readonly int kernelSize;

        /// <summary>
        /// Initializes a new instance of the <see cref="BoxBlurProcessor{TColor}"/> class.
        /// </summary>
        /// <param name="radius">
        /// The 'radius' value representing the size of the area to sample.
        /// </param>
        public BoxBlurProcessor(int radius = 7)
        {
            this.kernelSize = (radius * 2) + 1;
            this.KernelX = this.CreateBoxKernel(true);
            this.KernelY = this.CreateBoxKernel(false);
        }

        /// <summary>
        /// Gets the horizontal gradient operator.
        /// </summary>
        public Fast2DArray<float> KernelX { get; }

        /// <summary>
        /// Gets the vertical gradient operator.
        /// </summary>
        public Fast2DArray<float> KernelY { get; }

        /// <inheritdoc/>
        protected override void OnApply(ImageBase<TColor> source, Rectangle sourceRectangle)
        {
            new Convolution2PassProcessor<TColor>(this.KernelX, this.KernelY).Apply(source, sourceRectangle);
        }

        /// <summary>
        /// Create a 1 dimensional Box kernel.
        /// </summary>
        /// <param name="horizontal">Whether to calculate a horizontal kernel.</param>
        /// <returns>The <see cref="Fast2DArray{T}"/></returns>
        private Fast2DArray<float> CreateBoxKernel(bool horizontal)
        {
            int size = this.kernelSize;
            Fast2DArray<float> kernel = horizontal
<<<<<<< HEAD
                ? new Fast2DArray<float>(new float[1, size])
                : new Fast2DArray<float>(new float[size, 1]);
=======
                ? new Fast2DArray<float>(size, 1)
                : new Fast2DArray<float>(1, size);
>>>>>>> 5a957163

            float sum = 0F;
            for (int i = 0; i < size; i++)
            {
                float x = 1;
                sum += x;
                if (horizontal)
                {
                    kernel[0, i] = x;
                }
                else
                {
                    kernel[i, 0] = x;
                }
            }

            // Normalize kernel so that the sum of all weights equals 1
            if (horizontal)
            {
                for (int i = 0; i < size; i++)
                {
                    kernel[0, i] = kernel[0, i] / sum;
                }
            }
            else
            {
                for (int i = 0; i < size; i++)
                {
                    kernel[i, 0] = kernel[i, 0] / sum;
                }
            }

            return kernel;
        }
    }
}<|MERGE_RESOLUTION|>--- conflicted
+++ resolved
@@ -57,13 +57,8 @@
         {
             int size = this.kernelSize;
             Fast2DArray<float> kernel = horizontal
-<<<<<<< HEAD
-                ? new Fast2DArray<float>(new float[1, size])
-                : new Fast2DArray<float>(new float[size, 1]);
-=======
                 ? new Fast2DArray<float>(size, 1)
                 : new Fast2DArray<float>(1, size);
->>>>>>> 5a957163
 
             float sum = 0F;
             for (int i = 0; i < size; i++)
