﻿<Project Sdk="Microsoft.NET.Sdk">
  <PropertyGroup>
    <OutputType>Exe</OutputType>
    <TargetFramework>net461</TargetFramework>
    <RuntimeIdentifier>win7-x64</RuntimeIdentifier>
    <AllowUnsafeBlocks>True</AllowUnsafeBlocks>
    <Prefer32Bit>false</Prefer32Bit>
    <AssemblyName>SixLabors.ImageSharp.Sandbox46</AssemblyName>
    <Description>A cross-platform library for processing of image files written in C#</Description>
    <Copyright>Copyright © James Jackson-South and contributors.</Copyright>
    <Authors>James Jackson-South and contributors</Authors>
    <Company>James Jackson-South</Company>
    <RootNamespace>SixLabors.ImageSharp.Sandbox46</RootNamespace>
  </PropertyGroup>
  <ItemGroup>
    <ProjectReference Include="..\..\src\ImageSharp.Drawing\ImageSharp.Drawing.csproj" />
    <ProjectReference Include="..\..\src\ImageSharp\ImageSharp.csproj" />
  </ItemGroup>
  <ItemGroup>
<<<<<<< HEAD
    <PackageReference Include="BitMiracle.LibJpeg.NET" Version="1.4.280" />
    <PackageReference Include="xunit" Version="2.3.0-beta4-build3742" />
    <PackageReference Include="Moq" Version="4.7.99" />
=======
    <!--<PackageReference Include="Microsoft.NET.Test.Sdk" Version="15.0.0" />-->
    <PackageReference Include="Moq" Version="4.7.99" />
    <PackageReference Include="xunit" Version="2.3.0-beta4-build3742" />
    <!--<PackageReference Include="xunit.runner.visualstudio" Version="2.2.0" />-->
>>>>>>> fceb6f89
  </ItemGroup>
  <ItemGroup>
    <Compile Include="..\ImageSharp.Tests\**\*.cs" Exclude="bin\**;obj\**" Link="Tests\%(RecursiveDir)%(Filename)%(Extension)" />
    <Compile Remove="..\ImageSharp.Tests\obj\**\*.cs" />
    <Compile Remove="..\ImageSharp.Tests\bin\**\*.cs" />
  </ItemGroup>
  <ItemGroup>
    <Reference Include="Microsoft.CSharp" />
  </ItemGroup>
  <ItemGroup>
    <Service Include="{82a7f48d-3b50-4b1e-b82e-3ada8210c358}" />
  </ItemGroup>
</Project><|MERGE_RESOLUTION|>--- conflicted
+++ resolved
@@ -17,16 +17,13 @@
     <ProjectReference Include="..\..\src\ImageSharp\ImageSharp.csproj" />
   </ItemGroup>
   <ItemGroup>
-<<<<<<< HEAD
     <PackageReference Include="BitMiracle.LibJpeg.NET" Version="1.4.280" />
     <PackageReference Include="xunit" Version="2.3.0-beta4-build3742" />
     <PackageReference Include="Moq" Version="4.7.99" />
-=======
     <!--<PackageReference Include="Microsoft.NET.Test.Sdk" Version="15.0.0" />-->
     <PackageReference Include="Moq" Version="4.7.99" />
     <PackageReference Include="xunit" Version="2.3.0-beta4-build3742" />
     <!--<PackageReference Include="xunit.runner.visualstudio" Version="2.2.0" />-->
->>>>>>> fceb6f89
   </ItemGroup>
   <ItemGroup>
     <Compile Include="..\ImageSharp.Tests\**\*.cs" Exclude="bin\**;obj\**" Link="Tests\%(RecursiveDir)%(Filename)%(Extension)" />
