﻿// <copyright file="ColorConversionTests.cs" company="James Jackson-South">
// Copyright (c) James Jackson-South and contributors.
// Licensed under the Apache License, Version 2.0.
// </copyright>

namespace ImageSharp.Tests.Drawing
{
    using System.IO;
    using System.Numerics;

    using ImageSharp.PixelFormats;

    using SixLabors.Shapes;

    using Xunit;

    public class SolidBezierTests : FileTestBase
    {
        [Fact]
        public void ImageShouldBeOverlayedByFilledPolygon()
        {
            string path = this.CreateOutputDirectory("Drawing", "FilledBezier");
            SixLabors.Primitives.PointF[] simplePath = new SixLabors.Primitives.PointF[] {
                        new Vector2(10, 400),
                        new Vector2(30, 10),
                        new Vector2(240, 30),
                        new Vector2(300, 400)
            };
            using (Image<Rgba32> image = new Image<Rgba32>(500, 500))
            {
                    image
                        .BackgroundColor(Rgba32.Blue)
<<<<<<< HEAD
                        .Fill(Rgba32.HotPink, new Polygon(new BezierLineSegment(simplePath)))
                        .Save($"{path}/Simple.png");
=======
                        .Fill(Rgba32.HotPink, new Polygon(new CubicBezierLineSegment(simplePath)))
                        .Save(output);
                }
>>>>>>> 7ce1acda

                using (PixelAccessor<Rgba32> sourcePixels = image.Lock())
                {
                    Assert.Equal(Rgba32.HotPink, sourcePixels[150, 300]);

                    //curve points should not be never be set
                    Assert.Equal(Rgba32.Blue, sourcePixels[240, 30]);

                    // inside shape should not be empty
                    Assert.Equal(Rgba32.HotPink, sourcePixels[200, 250]);
                }
            }
        }

        [Fact]
        public void ImageShouldBeOverlayedByFilledPolygonOpacity()
        {
            string path = this.CreateOutputDirectory("Drawing", "FilledBezier");
            SixLabors.Primitives.PointF[] simplePath = new SixLabors.Primitives.PointF[] {
                        new Vector2(10, 400),
                        new Vector2(30, 10),
                        new Vector2(240, 30),
                        new Vector2(300, 400)
            };
            Rgba32 color = new Rgba32(Rgba32.HotPink.R, Rgba32.HotPink.G, Rgba32.HotPink.B, 150);

            using (Image<Rgba32> image = new Image<Rgba32>(500, 500))
            {
                    image
                        .BackgroundColor(Rgba32.Blue)
<<<<<<< HEAD
                        .Fill(color, new Polygon(new BezierLineSegment(simplePath)))
                        .Save($"{path}/Opacity.png");
=======
                        .Fill(color, new Polygon(new CubicBezierLineSegment(simplePath)))
                        .Save(output);
                }
>>>>>>> 7ce1acda

                //shift background color towards forground color by the opacity amount
                Rgba32 mergedColor = new Rgba32(Vector4.Lerp(Rgba32.Blue.ToVector4(), Rgba32.HotPink.ToVector4(), 150f / 255f));

                using (PixelAccessor<Rgba32> sourcePixels = image.Lock())
                {
                    //top of curve
                    Assert.Equal(mergedColor, sourcePixels[138, 116]);

                    //curve points should not be never be set
                    Assert.Equal(Rgba32.Blue, sourcePixels[240, 30]);

                    // inside shape should not be empty
                    Assert.Equal(mergedColor, sourcePixels[200, 250]);
                }
            }
        }
    }
}<|MERGE_RESOLUTION|>--- conflicted
+++ resolved
@@ -30,14 +30,8 @@
             {
                     image
                         .BackgroundColor(Rgba32.Blue)
-<<<<<<< HEAD
-                        .Fill(Rgba32.HotPink, new Polygon(new BezierLineSegment(simplePath)))
-                        .Save($"{path}/Simple.png");
-=======
                         .Fill(Rgba32.HotPink, new Polygon(new CubicBezierLineSegment(simplePath)))
-                        .Save(output);
-                }
->>>>>>> 7ce1acda
+                         .Save($"{path}/Simple.png");
 
                 using (PixelAccessor<Rgba32> sourcePixels = image.Lock())
                 {
@@ -68,14 +62,8 @@
             {
                     image
                         .BackgroundColor(Rgba32.Blue)
-<<<<<<< HEAD
-                        .Fill(color, new Polygon(new BezierLineSegment(simplePath)))
+                        .Fill(color, new Polygon(new CubicBezierLineSegment(simplePath)))
                         .Save($"{path}/Opacity.png");
-=======
-                        .Fill(color, new Polygon(new CubicBezierLineSegment(simplePath)))
-                        .Save(output);
-                }
->>>>>>> 7ce1acda
 
                 //shift background color towards forground color by the opacity amount
                 Rgba32 mergedColor = new Rgba32(Vector4.Lerp(Rgba32.Blue.ToVector4(), Rgba32.HotPink.ToVector4(), 150f / 255f));
