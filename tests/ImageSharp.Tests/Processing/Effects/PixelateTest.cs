--- conflicted
+++ resolved
@@ -18,53 +18,14 @@
             this.operations.Pixelate();
             var processor = this.Verify<PixelateProcessor<Rgba32>>();
 
-<<<<<<< HEAD
-        [Theory]
-        [WithTestPatternImages(nameof(PixelateValues), 320, 240, PixelTypes.Rgba32)]
-        public void ImageShouldApplyPixelateFilter<TPixel>(TestImageProvider<TPixel> provider, int value)
-            where TPixel : struct, IPixel<TPixel>
-        {
-            using (Image<TPixel> image = provider.GetImage())
-            {
-                image.Pixelate(value)
-                    .DebugSave(provider, value);
-
-                // Test the neigbouring pixels
-                for (int y = 0; y < image.Height; y += value)
-                {
-                    for (int x = 0; x < image.Width; x += value)
-                    {
-                        TPixel source = image[x, y];
-                        for (int pixY = y; pixY < y + value && pixY < image.Height; pixY++)
-                        {
-                            for (int pixX = x; pixX < x + value && pixX < image.Width; pixX++)
-                            {
-                                Assert.Equal(source, image[pixX, pixY]);
-                            }
-                        }
-                    }
-                }
-            }
-=======
             Assert.Equal(4, processor.Size);
->>>>>>> 70892a14
         }
 
         [Fact]
         public void Pixelate_Size_PixelateProcessorDefaultsSet()
         {
-<<<<<<< HEAD
-            using (Image<TPixel> source = provider.GetImage())
-            using (var image = new Image<TPixel>(source))
-            {
-                var bounds = new Rectangle(image.Width / 4, image.Height / 4, image.Width / 2, image.Height / 2);
-
-                image.Pixelate(value, bounds)
-                    .DebugSave(provider, value);
-=======
             this.operations.Pixelate(12);
             var processor = this.Verify<PixelateProcessor<Rgba32>>();
->>>>>>> 70892a14
 
             Assert.Equal(12, processor.Size);
         }
