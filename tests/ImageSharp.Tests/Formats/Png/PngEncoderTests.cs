--- conflicted
+++ resolved
@@ -96,20 +96,12 @@
         {
             using (Image<TPixel> image = provider.GetImage())
             {
-<<<<<<< HEAD
-                var options = new PngEncoder(Configuration.Default.MemoryManager)
-                {
-                    PngColorType = pngColorType
-                };
-                provider.Utility.TestName += "_" + pngColorType;
-=======
                 var encoder = new PngEncoder
                                   {
                                       PngColorType = PngColorType.Palette,
                                       PaletteSize = paletteSize,
                                       Quantizer = new WuQuantizer<TPixel>()
                                   };
->>>>>>> 525124d8
 
                 image.VerifyEncoder(provider, "png", $"PaletteSize-{paletteSize}", encoder, appendPixelTypeToFileName: false);
             }
